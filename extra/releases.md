# The Release Process

API Platform follows the [Semantic Versioning](https://semver.org) strategy.
A new minor version is released every six months, and a new major version is released every two years, along with a last minor version on the previous major one with the same features and an upgrade path.

For example:

- version 3.0 has been released on 15 September, 2022;
- version 3.1 will be released on March, 2023;
- version 3.2 will be released on September, 2023;
- version 3.3 will be released on March, 2024;
- versions 3.4 and 4.0 will be released on September, 2024.

## Maintenance

3 versions are maintained at the same time:

<<<<<<< HEAD
* **stable** (currently the **2.7** branch): regular bugfixes are integrated in this version
* **old-stable** (currently **2.6** branch): security fixes are integrated in this version, regular bugfixes are **not** backported in it
=======
* **stable** (currently the **3.0** branch): regular bug fixes are integrated in this version
* **old-stable** (currently **2.7** branch): [security fixes](security.md) are integrated in this version, regular bug fixes are **not** backported in it
>>>>>>> 162831ae
* **development** (**main** branch): new features target this branch

Older versions (1.x, 2.6...) **are not maintained**. If you still use them, you must upgrade as soon as possible.

The **old-stable** branch is merged in the **stable** branch on a regular basis to propagate [security fixes](security.md).
The **stable** branch is merged in the **development** branch on a regular basis to propagate [security](security.md) and regular bugfixes.

New major versions of API Platform are released every 2 years.
New minor versions of API Platform are released every 6 months.

The latest minor version of a major branch contains all the new features introduced in the first version of the next major, but also contains deprecated features which are removed in the next major branch.<|MERGE_RESOLUTION|>--- conflicted
+++ resolved
@@ -15,13 +15,8 @@
 
 3 versions are maintained at the same time:
 
-<<<<<<< HEAD
-* **stable** (currently the **2.7** branch): regular bugfixes are integrated in this version
-* **old-stable** (currently **2.6** branch): security fixes are integrated in this version, regular bugfixes are **not** backported in it
-=======
 * **stable** (currently the **3.0** branch): regular bug fixes are integrated in this version
 * **old-stable** (currently **2.7** branch): [security fixes](security.md) are integrated in this version, regular bug fixes are **not** backported in it
->>>>>>> 162831ae
 * **development** (**main** branch): new features target this branch
 
 Older versions (1.x, 2.6...) **are not maintained**. If you still use them, you must upgrade as soon as possible.
