--- conflicted
+++ resolved
@@ -84,13 +84,7 @@
   })
 ;
 
-<<<<<<< HEAD
 export default (props) => <HydraAdmin apiDocumentationParser={myApiDocumentationParser} entrypoint={entrypoint}/>;
-=======
-export default (props) => (
-    <HydraAdmin apiDocumentationParser={myApiDocumentationParser} entrypoint={entrypoint} />
-);
->>>>>>> df969075
 ```
 
 The `field` property of the `Field` class allows to set the component used to render a property in list and show screens.
