--- conflicted
+++ resolved
@@ -79,11 +79,7 @@
 
 use ApiPlatform\Metadata\ApiResource;
 
-<<<<<<< HEAD
 #[ApiResource(paginationEnabled: false)]
-=======
-#[ApiResource(attributes: ["pagination_enabled" => false])]
->>>>>>> 28fd89db
 class Book
 {
     // ...
@@ -126,11 +122,7 @@
 
 use ApiPlatform\Metadata\ApiResource;
 
-<<<<<<< HEAD
 #[ApiResource(paginationClientEnabled: true)]
-=======
-#[ApiResource(attributes: ["pagination_client_enabled" => true])]
->>>>>>> 28fd89db
 class Book
 {
     // ...
@@ -161,11 +153,7 @@
 
 use ApiPlatform\Metadata\ApiResource;
 
-<<<<<<< HEAD
 #[ApiResource(paginationItemsPerPage: 30)]
-=======
-#[ApiResource(attributes: ["pagination_items_per_page" => 30])]
->>>>>>> 28fd89db
 class Book
 {
     // ...
@@ -199,11 +187,7 @@
 
 use ApiPlatform\Metadata\ApiResource;
 
-<<<<<<< HEAD
 #[ApiResource(paginationClientItemsPerPage: true)]
-=======
-#[ApiResource(attributes: ["pagination_client_items_per_page" => true])]
->>>>>>> 28fd89db
 class Book
 {
     // ...
@@ -232,11 +216,7 @@
 
 use ApiPlatform\Metadata\ApiResource;
 
-<<<<<<< HEAD
 #[ApiResource(paginationMaximumItemsPerPage: 50)]
-=======
-#[ApiResource(attributes: ["pagination_maximum_items_per_page" => 50])]
->>>>>>> 28fd89db
 class Book
 {
     // ...
@@ -253,15 +233,8 @@
 use ApiPlatform\Metadata\ApiResource;
 use ApiPlatform\Metadata\GetCollection;
 
-<<<<<<< HEAD
 #[ApiResource]
 #[GetCollection(paginationMaximumItemsPerPage: 50)]
-=======
-#[ApiResource(collectionOperations: [
-  "get" => ["pagination_maximum_items_per_page" => 50]
-])]
-)
->>>>>>> 28fd89db
 class Book
 {
     // ...
@@ -294,11 +267,7 @@
 
 use ApiPlatform\Metadata\ApiResource;
 
-<<<<<<< HEAD
 #[ApiResource(paginationPartial: true)]
-=======
-#[ApiResource(attributes: ["pagination_partial" => true])]
->>>>>>> 28fd89db
 class Book
 {
     // ...
@@ -331,11 +300,7 @@
 
 use ApiPlatform\Metadata\ApiResource;
 
-<<<<<<< HEAD
 #[ApiResource(paginationClientPartial: true)]
-=======
-#[ApiResource(attributes: ["pagination_client_partial" => true])]
->>>>>>> 28fd89db
 class Book
 {
     // ...
@@ -359,19 +324,11 @@
 use ApiPlatform\Core\Bridge\Doctrine\MongoDbOdm\Filter\OrderFilter;
 use ApiPlatform\Core\Bridge\Doctrine\MongoDbOdm\Filter\RangeFilter;
 
-<<<<<<< HEAD
 #[ApiResource(
     paginationPartial: true, 
     paginationViaCursor: [
         ['field' => 'id', 'direction' => 'DESC']
     ]
-=======
-#[ApiResource(attributes: [
-  "pagination_partial" => true,
-  "pagination_via_cursor" => [
-    ["field" => "id", "direction" => "DESC"],
-  ],
->>>>>>> 28fd89db
 )]
 #[ApiFilter(RangeFilter::class, properties: ["id"])]
 #[ApiFilter(OrderFilter::class, properties: ["id" => "DESC"])]
@@ -399,24 +356,9 @@
     use ApiPlatform\Metadata\ApiResource;
     use ApiPlatform\Metadata\GetCollection;
 
-<<<<<<< HEAD
     #[ApiResource(paginationFetchJoinCollection: false)]
     #[GetCollection]
-    #[GetCollection(name: 'custom', paginationFetchJoinCollection: true)]
-=======
-    use ApiPlatform\Core\Annotation\ApiResource;
-
-    #[ApiResource(
-      attributes: ["pagination_fetch_join_collection" => false],
-      collectionOperations: [
-        "get",
-        "get_custom" => [
-          // ...
-          "pagination_fetch_join_collection" => true,
-        ],
-      ],
-    )]
->>>>>>> 28fd89db
+    #[GetCollection(name: 'get_custom', paginationFetchJoinCollection: true)]
     class Book
     {
         // ...
@@ -432,27 +374,12 @@
     // api/src/Entity/Book.php
     namespace App\Entity;
 
-<<<<<<< HEAD
     use ApiPlatform\Metadata\ApiResource;
     use ApiPlatform\Metadata\GetCollection;
 
     #[ApiResource(paginationUseOutputWalkers: false)]
     #[GetCollection]
-    #[GetCollection(name: 'custom', paginationUseOutputWalkers: true)]
-=======
-    use ApiPlatform\Core\Annotation\ApiResource;
-
-    #[ApiResource(
-      attributes: ["pagination_use_output_walkers" => false],
-      collectionOperations: [
-        "get",
-        "get_custom" => [
-          // ...
-          "pagination_use_output_walkers" => true,
-        ],
-      ],
-    )]
->>>>>>> 28fd89db
+    #[GetCollection(name: 'get_custom', paginationUseOutputWalkers: true)]
     class Book
     {
         // ...
