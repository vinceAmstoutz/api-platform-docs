# Pagination

API Platform Core has native support for paged collections. Pagination is enabled by default for all collections. Each collections
contains 30 items per page.
The activation of the pagination and the number of elements per page can be configured from:

* the server-side (globally or per resource)
* the client-side, via a custom GET parameter (disabled by default)

When issuing a `GET` request on a collection containing more than 1 page (here `/books`), a [Hydra collection](http://www.hydra-cg.com/spec/latest/core/#collections)
is returned. It's a valid JSON(-LD) document containing items of the requested page and metadata.

```json
{
  "@context": "/contexts/Book",
  "@id": "/books",
  "@type": "hydra:Collection",
  "hydra:member": [
    {
      "@id": "/books/1",
      "@type": "http://schema.org/Book",
      "name": "My awesome book"
    },
    {
        "_": "Other items in the collection..."
    },
  ],
  "hydra:totalItems": 50,
  "hydra:view": {
    "@id": "/books?page=1",
    "@type": "hydra:PartialCollectionView",
    "hydra:first": "/books?page=1",
    "hydra:last": "/books?page=2",
    "hydra:next": "/books?page=2"
  }
}
```

Hypermedia links to the first, the last, previous and the next page in the collection are displayed as well as the number
of total items in the collection.

The name of the page parameter can be changed with the following configuration:

```yaml
# app/config/config.yml
api_platform:
    collection:
        pagination:
            page_parameter_name: _page
```

## Disabling the Pagination

Paginating collections is generally accepted as a good practice. It allows browsing large collections without too much
overhead as well as preventing [DOS attacks](https://en.wikipedia.org/wiki/Denial-of-service_attack).
However, for small collections, it can be convenient to fully disable the pagination.

### Globally

The pagination can be disabled for all resources using this configuration:

```yaml
# app/config/config.yml
api_platform:
    collection:
        pagination:
            enabled: false
```

### For a Specific Resource

It can also be disabled for specific resource:

```php
<?php
// src/AppBundle/Entity/Book.php

use ApiPlatform\Core\Annotation\ApiResource;

/**
 * @ApiResource(attributes={"pagination_enabled"=false})
 */
class Book
{
    // ...
}
```

### Client-side

#### Globally

You can configure API Platform Core to let the client enable or disable the pagination. To activate this feature globally,
use the following configuration:

```yaml
# app/config/config.yml
api_platform:
    collection:
        pagination:
            client_enabled: true
            enabled_parameter_name: pagination # optional
```

The pagination can now be enabled or disabled by adding a query parameter named `pagination`:

* `GET /books?pagination=false`: disabled
* `GET /books?pagination=true`: enabled

Any value accepted by the [`FILTER_VALIDATE_BOOLEAN`](http://php.net/manual/en/filter.filters.validate.php) filter can be
used as the value.

#### For a specific resource

The client ability to disable the pagination can also be set in the resource configuration:

```php
<?php
// src/AppBundle/Entity/Book.php

use ApiPlatform\Core\Annotation\ApiResource;

/**
 * @ApiResource(attributes={"pagination_client_enabled"=true})
 */
class Book
{
    // ...
}
```

## Changing the Number of Items per Page

In the same manner, the number of items per page is configurable and can be set client-side.

### Globally

The number of items per page can be configured for all resources:

```yaml
# app/config/config.yml
api_platform:
    collection:
        pagination:
            items_per_page: 30 # Default value
```

### For a Specific Resource

```php
<?php
// src/AppBundle/Entity/Book.php

use ApiPlatform\Core\Annotation\ApiResource;

/**
 * @ApiResource(attributes={"pagination_items_per_page"=30})
 */
class Book
{
    // ...
}
```

### Client-side

#### Globally

```yaml
# app/config/config.yml
api_platform:
    collection:
        pagination:
            client_items_per_page: true # Disabled by default
            items_per_page_parameter_name: itemsPerPage # Default value
```

The number of items per page can now be changed adding a query parameter named `itemsPerPage`: `GET /books?itemsPerPage=20`

#### For a Specific Resource

Changing the number of items per page can be enabled (or disabled) for a specific resource:

```php
<?php
// src/AppBundle/Entity/Book.php

use ApiPlatform\Core\Annotation\ApiResource;

/**
 * @ApiResource(attributes={"pagination_client_items_per_page"=true})
 */
class Book
{
    // ...
}
<<<<<<< HEAD
```

## Partial Pagination

When using the default pagination, a `COUNT` query will be issued against the current requested collection. This may have a
performance impact on really big collections. The downside is that the information about the last page is lost (ie: `hydra:last`).

### Globally

The partial pagination retrieval can be configured for all resources:

```yaml
# app/config/config.yml

api_platform:
    collection:
        pagination:
            partial: true # Disabled by default
```

### For a Specific Resource

```php
<?php

// src/AppBundle/Entity/Book.php

use ApiPlatform\Core\Annotation\ApiResource;

/**
 * @ApiResource(attributes={"pagination_partial"=true})
 */
class Book
{
    // ...
}
```

### Client-side

#### Globally

```yaml
# app/config/config.yml

api_platform:
    collection:
        pagination:
            client_partial: true # Disabled by default
            partial_parameter_name: 'partial' # Default value
```

The partial pagination retrieval can now be changed by toggling a query parameter named `partial`: `GET /books?partial=true`

#### For a Specific Resource

```php
<?php

// src/AppBundle/Entity/Book.php

use ApiPlatform\Core\Annotation\ApiResource;

/**
 * @ApiResource(attributes={"pagination_client_partial"=true})
 */
class Book
{
    // ...
}
```

Previous chapter: [Validation](validation.md)

Next chapter: [The Event System](events.md)
=======
```
>>>>>>> 4131f41f
<|MERGE_RESOLUTION|>--- conflicted
+++ resolved
@@ -194,7 +194,6 @@
 {
     // ...
 }
-<<<<<<< HEAD
 ```
 
 ## Partial Pagination
@@ -265,11 +264,4 @@
 {
     // ...
 }
-```
-
-Previous chapter: [Validation](validation.md)
-
-Next chapter: [The Event System](events.md)
-=======
-```
->>>>>>> 4131f41f
+```