--- conflicted
+++ resolved
@@ -161,11 +161,7 @@
 #[Put(normalizationContext: ['groups' => ['put']])]
 class Book
 {
-<<<<<<< HEAD
     #[Groups(['get', 'put'])
-=======
-    #[Groups(["get", "put"])]
->>>>>>> 5bbb16e8
     public $name;
 
     #[Groups('get')]
@@ -434,20 +430,10 @@
 )]
 class Person
 {
-<<<<<<< HEAD
     #[Groups('person')]
-    public $name;
-
-   /**
-    * @var Person
-    */
+    public string $name;
+
    #[Groups('person')]
-=======
-    #[Groups("person")]
-    public string $name;
-
-   #[Groups("person")]
->>>>>>> 5bbb16e8
    #[ApiProperty(readableLink: false, writableLink: false)]
    public Person $parent;  // This property is now serialized/deserialized as an IRI.
  
@@ -633,54 +619,21 @@
 use Doctrine\ORM\Mapping as ORM;
 use Symfony\Component\Serializer\Annotation\Groups;
 
-<<<<<<< HEAD
-/**
- * @ORM\Entity
- */
 #[ApiResource]
 #[GetCollection(normalizationContext: ['groups' => 'greeting:collection:get'])]
 class Greeting
 {
-    /**
-     * @var int The entity Id
-     *
-     * @ORM\Id
-     * @ORM\GeneratedValue
-     * @ORM\Column(type="integer")
-     */
-    #[Groups('greeting:collection:get')]
-    private $id;
-=======
-#[ORM\Entity]
-#[ApiResource(
-    collectionOperations: [
-        'get' => ['normalization_context' => ['groups' => 'greeting:collection:get']],
-    ],
-)]
-class Greeting
-{
     #[ORM\Id, ORM\Column, ORM\GeneratedValue]
     #[Groups("greeting:collection:get")]
     private ?int $id = null;
->>>>>>> 5bbb16e8
     
     private $a = 1;
     
     private $b = 2;
 
-<<<<<<< HEAD
-    /**
-     * @var string A nice person
-     *
-     * @ORM\Column
-     */
-    #[Groups('greeting:collection:get')]
-    public $name = '';
-=======
     #[ORM\Column]
     #[Groups("greeting:collection:get")]
     public string $name = '';
->>>>>>> 5bbb16e8
 
     public function getId(): int
     {
@@ -743,24 +696,14 @@
     /**
      * This field can be managed only by an admin
      */
-<<<<<<< HEAD
     #[Groups(['book:output', 'admin:input'}])]
-    public $active = false;
-=======
-    #[Groups(["book:output", "admin:input"}])]
     public bool $active = false;
->>>>>>> 5bbb16e8
 
     /**
      * This field can be managed by any user
      */
-<<<<<<< HEAD
     #[Groups(['book:output', 'book:input'])]
-    public $name;
-=======
-    #[Groups(["book:output", "book:input"])]
     public string $name;
->>>>>>> 5bbb16e8
 
     // ...
 }
