# The Event System

Note: using Kernel event with API Platform should be mostly limited to tweaking the generated HTTP response. Also, GraphQL is **not supported**.
[For most use cases, better extension points, working both with REST and GraphQL, are available](extending.md).

API Platform Core implements the [Action-Domain-Responder](https://github.com/pmjones/adr) pattern. This implementation
is covered in depth in the [Creating custom operations and controllers](operations.md#creating-custom-operations-and-controllers)
chapter.

Basically, API Platform Core executes an action class that will return an entity or a collection of entities. Then a series
of event listeners are executed which validate the data, persist it in database, serialize it (typically in a JSON-LD document)
and create an HTTP response that will be sent to the client.

To do so, API Platform Core leverages [events triggered by the Symfony HTTP Kernel](https://symfony.com/doc/current/reference/events.html#kernel-events).
You can also hook your own code to those events. There are handy and powerful extension points available at all points
of the request lifecycle.

If you are using Doctrine, lifecycle events ([ORM](https://www.doctrine-project.org/projects/doctrine-orm/en/current/reference/events.html#lifecycle-events), [MongoDB ODM](https://www.doctrine-project.org/projects/doctrine-mongodb-odm/en/latest/reference/events.html#lifecycle-events))
are also available if you want to hook into the persistence layer's object lifecycle.

## Built-in Event Listeners

These built-in event listeners are registered for routes managed by API Platform:

<<<<<<< HEAD
Name                             | Event              | [Pre & Post hooks](#custom-event-listeners) | Priority | Description
---------------------------------|--------------------|---------------------------------------------|----------|-------------
`AddFormatListener`              | `kernel.request`   | None                                        | 28       | Guesses the best response format ([content negotiation](content-negotiation.md))
`QueryParameterValidateListener` | `kernel.request`   | None                                        | 16       | Validates query parameters
`ReadListener`                   | `kernel.request`   | `PRE_READ`, `POST_READ`                     | 4        | Retrieves data from the persistence system using the [data providers](data-providers.md) (`GET`, `PUT`, `DELETE`)
`DeserializeListener`            | `kernel.request`   | `PRE_DESERIALIZE`, `POST_DESERIALIZE`       | 2        | Deserializes data into a PHP entity (`GET`, `POST`, `DELETE`); updates the entity retrieved using the data provider (`PUT`)
`DenyAccessListener`             | `kernel.request`   | None                                        | 1        | Enforces [access control](security.md) using Security expressions
`ValidateListener`               | `kernel.view`      | `PRE_VALIDATE`, `POST_VALIDATE`             | 64       | [Validates data](validation.md) (`POST`, `PUT`)
`WriteListener`                  | `kernel.view`      | `PRE_WRITE`, `POST_WRITE`                   | 32       | Persists changes in the persistence system using the [data persisters](data-persisters.md) (`POST`, `PUT`, `DELETE`)
`SerializeListener`              | `kernel.view`      | `PRE_SERIALIZE`, `POST_SERIALIZE`           | 16       | Serializes the PHP entity in string [according to the request format](content-negotiation.md)
`RespondListener`                | `kernel.view`      | `PRE_RESPOND`, `POST_RESPOND`               | 8        | Transforms serialized to a `Symfony\Component\HttpFoundation\Response` instance
`AddLinkHeaderListener`          | `kernel.response`  | None                                        | 0        | Adds a `Link` HTTP header pointing to the Hydra documentation
`ValidationExceptionListener`    | `kernel.exception` | None                                        | 0        | Serializes validation exceptions in the Hydra format
`ExceptionListener`              | `kernel.exception` | None                                        | -96      | Serializes PHP exceptions in the Hydra format (including the stack trace in debug mode)
=======
Name                          | Event              | [Pre & Post hooks](#custom-event-listeners) | Priority | Description
------------------------------|--------------------|---------------------------------------------|----------|-------------
`AddFormatListener`           | `kernel.request`   | None                                        | 7        | Guesses the best response format ([content negotiation](content-negotiation.md))
`ReadListener`                | `kernel.request`   | `PRE_READ`, `POST_READ`                     | 4        | Retrieves data from the persistence system using the [data providers](data-providers.md) (`GET`, `PUT`, `PATCH`, `DELETE`)
`DeserializeListener`         | `kernel.request`   | `PRE_DESERIALIZE`, `POST_DESERIALIZE`       | 2        | Deserializes data into a PHP entity (`GET`, `POST`, `DELETE`); updates the entity retrieved using the data provider (`PUT`, `PATCH`)
`DenyAccessListener`          | `kernel.request`   | None                                        | 1        | Enforces [access control](security.md) using Security expressions
`ValidateListener`            | `kernel.view`      | `PRE_VALIDATE`, `POST_VALIDATE`             | 64       | [Validates data](validation.md) (`POST`, `PUT`, `PATCH`)
`WriteListener`               | `kernel.view`      | `PRE_WRITE`, `POST_WRITE`                   | 32       | Persists changes in the persistence system using the [data persisters](data-persisters.md) (`POST`, `PUT`, `PATCH`, `DELETE`)
`SerializeListener`           | `kernel.view`      | `PRE_SERIALIZE`, `POST_SERIALIZE`           | 16       | Serializes the PHP entity in string [according to the request format](content-negotiation.md)
`RespondListener`             | `kernel.view`      | `PRE_RESPOND`, `POST_RESPOND`               | 8        | Transforms serialized to a `Symfony\Component\HttpFoundation\Response` instance
`AddLinkHeaderListener`       | `kernel.response`  | None                                        | 0        | Adds a `Link` HTTP header pointing to the Hydra documentation
`ValidationExceptionListener` | `kernel.exception` | None                                        | 0        | Serializes validation exceptions in the Hydra format
`ExceptionListener`           | `kernel.exception` | None                                        | -96      | Serializes PHP exceptions in the Hydra format (including the stack trace in debug mode)
>>>>>>> 86d71ddf

Some of these built-in listeners can be enabled/disabled by setting operation attributes:

Attribute                  | Type   | Default | Description
---------------------------|--------|---------|-------------
`query_parameter_validate` | `bool` | `true`  | Enables or disables `QueryParameterValidateListener`
`read`                     | `bool` | `true`  | Enables or disables `ReadListener`
`deserialize`              | `bool` | `true`  | Enables or disables `DeserializeListener`
`validate`                 | `bool` | `true`  | Enables or disables `ValidateListener`
`write`                    | `bool` | `true`  | Enables or disables `WriteListener`
`serialize`                | `bool` | `true`  | Enables or disables `SerializeListener`

Some of these built-in listeners can be enabled/disabled by setting request attributes (for instance in the [`defaults`
attribute of an operation](operations.md#recommended-method)):

Attribute      | Type   | Default | Description
---------------|--------|---------|-------------
`_api_receive` | `bool` | `true`  | Enables or disables `ReadListener`, `DeserializeListener`, `ValidateListener`
`_api_respond` | `bool` | `true`  | Enables or disables `SerializeListener`, `RespondListener`
`_api_persist` | `bool` | `true`  | Enables or disables `WriteListener`

## Custom Event Listeners

Registering your own event listeners to add extra logic is convenient.

The [`ApiPlatform\Core\EventListener\EventPriorities`](https://github.com/api-platform/core/blob/main/src/EventListener/EventPriorities.php) class comes with a convenient set of class constants corresponding to commonly used priorities:

Constant           | Event             | Priority |
-------------------|-------------------|----------|
`PRE_READ`         | `kernel.request`  | 5        |
`POST_READ`        | `kernel.request`  | 3        |
`PRE_DESERIALIZE`  | `kernel.request`  | 3        |
`POST_DESERIALIZE` | `kernel.request`  | 1        |
`PRE_VALIDATE`     | `kernel.view`     | 65       |
`POST_VALIDATE`    | `kernel.view`     | 63       |
`PRE_WRITE`        | `kernel.view`     | 33       |
`POST_WRITE`       | `kernel.view`     | 31       |
`PRE_SERIALIZE`    | `kernel.view`     | 17       |
`POST_SERIALIZE`   | `kernel.view`     | 15       |
`PRE_RESPOND`      | `kernel.view`     | 9        |
`POST_RESPOND`     | `kernel.response` | 0        |

In the following example, we will send a mail each time a new book is created using the API:

```php
<?php
// api/src/EventSubscriber/BookMailSubscriber.php

namespace App\EventSubscriber;

use ApiPlatform\Core\EventListener\EventPriorities;
use App\Entity\Book;
use Symfony\Component\EventDispatcher\EventSubscriberInterface;
use Symfony\Component\HttpFoundation\Request;
use Symfony\Component\HttpKernel\Event\ViewEvent;
use Symfony\Component\HttpKernel\KernelEvents;

final class BookMailSubscriber implements EventSubscriberInterface
{
    private $mailer;

    public function __construct(\Swift_Mailer $mailer)
    {
        $this->mailer = $mailer;
    }

    public static function getSubscribedEvents()
    {
        return [
            KernelEvents::VIEW => ['sendMail', EventPriorities::POST_WRITE],
        ];
    }

    public function sendMail(ViewEvent $event): void
    {
        $book = $event->getControllerResult();
        $method = $event->getRequest()->getMethod();

        if (!$book instanceof Book || Request::METHOD_POST !== $method) {
            return;
        }

        $message = (new \Swift_Message('A new book has been added'))
            ->setFrom('system@example.com')
            ->setTo('contact@les-tilleuls.coop')
            ->setBody(sprintf('The book #%d has been added.', $book->getId()));

        $this->mailer->send($message);
    }
}
```

If you use the official API Platform distribution, creating the previous class is enough. The Symfony DependencyInjection
component will automatically register this subscriber as a service and will inject its dependencies thanks to the [autowiring feature](https://symfony.com/doc/current/service_container/autowiring.html).

Alternatively, [the subscriber must be registered manually](https://symfony.com/doc/current/components/event_dispatcher.html#connecting-listeners).<|MERGE_RESOLUTION|>--- conflicted
+++ resolved
@@ -22,25 +22,10 @@
 
 These built-in event listeners are registered for routes managed by API Platform:
 
-<<<<<<< HEAD
-Name                             | Event              | [Pre & Post hooks](#custom-event-listeners) | Priority | Description
----------------------------------|--------------------|---------------------------------------------|----------|-------------
-`AddFormatListener`              | `kernel.request`   | None                                        | 28       | Guesses the best response format ([content negotiation](content-negotiation.md))
-`QueryParameterValidateListener` | `kernel.request`   | None                                        | 16       | Validates query parameters
-`ReadListener`                   | `kernel.request`   | `PRE_READ`, `POST_READ`                     | 4        | Retrieves data from the persistence system using the [data providers](data-providers.md) (`GET`, `PUT`, `DELETE`)
-`DeserializeListener`            | `kernel.request`   | `PRE_DESERIALIZE`, `POST_DESERIALIZE`       | 2        | Deserializes data into a PHP entity (`GET`, `POST`, `DELETE`); updates the entity retrieved using the data provider (`PUT`)
-`DenyAccessListener`             | `kernel.request`   | None                                        | 1        | Enforces [access control](security.md) using Security expressions
-`ValidateListener`               | `kernel.view`      | `PRE_VALIDATE`, `POST_VALIDATE`             | 64       | [Validates data](validation.md) (`POST`, `PUT`)
-`WriteListener`                  | `kernel.view`      | `PRE_WRITE`, `POST_WRITE`                   | 32       | Persists changes in the persistence system using the [data persisters](data-persisters.md) (`POST`, `PUT`, `DELETE`)
-`SerializeListener`              | `kernel.view`      | `PRE_SERIALIZE`, `POST_SERIALIZE`           | 16       | Serializes the PHP entity in string [according to the request format](content-negotiation.md)
-`RespondListener`                | `kernel.view`      | `PRE_RESPOND`, `POST_RESPOND`               | 8        | Transforms serialized to a `Symfony\Component\HttpFoundation\Response` instance
-`AddLinkHeaderListener`          | `kernel.response`  | None                                        | 0        | Adds a `Link` HTTP header pointing to the Hydra documentation
-`ValidationExceptionListener`    | `kernel.exception` | None                                        | 0        | Serializes validation exceptions in the Hydra format
-`ExceptionListener`              | `kernel.exception` | None                                        | -96      | Serializes PHP exceptions in the Hydra format (including the stack trace in debug mode)
-=======
 Name                          | Event              | [Pre & Post hooks](#custom-event-listeners) | Priority | Description
 ------------------------------|--------------------|---------------------------------------------|----------|-------------
 `AddFormatListener`           | `kernel.request`   | None                                        | 7        | Guesses the best response format ([content negotiation](content-negotiation.md))
+`QueryParameterValidateListener` | `kernel.request`   | None                                        | 16       | Validates query parameters
 `ReadListener`                | `kernel.request`   | `PRE_READ`, `POST_READ`                     | 4        | Retrieves data from the persistence system using the [data providers](data-providers.md) (`GET`, `PUT`, `PATCH`, `DELETE`)
 `DeserializeListener`         | `kernel.request`   | `PRE_DESERIALIZE`, `POST_DESERIALIZE`       | 2        | Deserializes data into a PHP entity (`GET`, `POST`, `DELETE`); updates the entity retrieved using the data provider (`PUT`, `PATCH`)
 `DenyAccessListener`          | `kernel.request`   | None                                        | 1        | Enforces [access control](security.md) using Security expressions
@@ -51,7 +36,6 @@
 `AddLinkHeaderListener`       | `kernel.response`  | None                                        | 0        | Adds a `Link` HTTP header pointing to the Hydra documentation
 `ValidationExceptionListener` | `kernel.exception` | None                                        | 0        | Serializes validation exceptions in the Hydra format
 `ExceptionListener`           | `kernel.exception` | None                                        | -96      | Serializes PHP exceptions in the Hydra format (including the stack trace in debug mode)
->>>>>>> 86d71ddf
 
 Some of these built-in listeners can be enabled/disabled by setting operation attributes:
 
