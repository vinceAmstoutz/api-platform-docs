# Extending JSON-LD AND Hydra Contexts

## JSON-LD

<p align="center" class="symfonycasts"><a href="https://symfonycasts.com/screencast/api-platform/json-ld?cid=apip"><img src="../distribution/images/symfonycasts-player.png" alt="JSON-LD screencast"><br>Watch the JSON-LD screencast</a>

API Platform Core provides the possibility to extend the JSON-LD context of properties. This allows you to describe JSON-LD-typed
values, inverse properties using the `@reverse` keyword and you can even overwrite the `@id` property this way. Everything you define
within the following annotation will be passed to the context. This provides a generic way to extend the context.

```php
<?php
// api/src/Entity/Book.php
namespace App\Entity;

use ApiPlatform\Metadata\ApiProperty;
use ApiPlatform\Metadata\ApiResource;

<<<<<<< HEAD
#[ApiResource(types: ["http://schema.org/Book"])]
=======
#[ApiResource(iri: "http://schema.org/Book")]
>>>>>>> 28fd89db
class Book
{
    // ...

    #[ApiProperty(
<<<<<<< HEAD
        types: ['http://schema.org/name'],
        jsonldContext: [
            "@id" => "http://yourcustomid.com",
            "@type" => "http://www.w3.org/2001/XMLSchema#string",
            "someProperty" => [
                "a" => "textA",
                "b" => "textB"
            ]
        ]        
=======
      iri: "http://schema.org/name",
      attributes: [
        "jsonld_context" => [
          "@id" => "http://yourcustomid.com",
          "@type" => "http://www.w3.org/2001/XMLSchema#string",
          "someProperty" => [
            "a" => "textA",
            "b" => "textB"
          ]
        ]
      ]
>>>>>>> 28fd89db
    )]
    public $name;
    
    // ...
}
```

The generated context will now have your custom attributes set:

`GET /contexts/Book`

```json
{
  "@context": {
    "@vocab": "http://example.com/apidoc#",
    "hydra": "http://www.w3.org/ns/hydra/core#",
    "name": {
      "@id": "http://yourcustomid.com",
      "@type": "http://www.w3.org/2001/XMLSchema#string",
      "someProperty": {
        "a": "textA",
        "b": "textB"
      }
    }
  }
}
```

Note that you do not have to provide the `@id` attribute. If you do not provide an `@id` attribute, the value from `iri` will be used.

## Hydra

<p align="center" class="symfonycasts"><a href="https://symfonycasts.com/screencast/api-platform/hydra?cid=apip"><img src="../distribution/images/symfonycasts-player.png" alt="Hydra screencast"><br>Watch the Hydra screencast</a></p>

It's also possible to replace the Hydra context used by the documentation generator:

[codeSelector]

```php
<?php
// api/src/Entity/Book.php
namespace App\Entity;

use ApiPlatform\Metadata\ApiResource;

<<<<<<< HEAD
#[ApiResource]
#[Get(hydraContext: ['foo' => 'bar'])]
=======
#[ApiResource(itemOperations: [
  "get" => ["hydra_context" => ["foo" => "bar"]]
])]
>>>>>>> 28fd89db
class Book
{
    //...
}
```

```yaml
# api/config/api_platform/resources.yaml
App\Entity\Book:
    itemOperations:
        get:
            hydra_context: { foo: 'bar' }
```

```xml
<?xml version="1.0" encoding="UTF-8" ?>
<!-- api/config/api_platform/resources.xml -->

<resources xmlns="https://api-platform.com/schema/metadata"
           xmlns:xsi="http://www.w3.org/2001/XMLSchema-instance"
           xsi:schemaLocation="https://api-platform.com/schema/metadata
           https://api-platform.com/schema/metadata/metadata-2.0.xsd">
    <resource class="App\Entity\Book">
        <itemOperations>
            <itemOperation name="get">              
                <attribute name="hydra_context">
                    <attribute name="foo">bar</attribute>
                </attribute>
            </itemOperation>
        </itemOperations>
    </resource>
</resources>
```

[/codeSelector]<|MERGE_RESOLUTION|>--- conflicted
+++ resolved
@@ -16,39 +16,21 @@
 use ApiPlatform\Metadata\ApiProperty;
 use ApiPlatform\Metadata\ApiResource;
 
-<<<<<<< HEAD
-#[ApiResource(types: ["http://schema.org/Book"])]
-=======
-#[ApiResource(iri: "http://schema.org/Book")]
->>>>>>> 28fd89db
+#[ApiResource(types: ['http://schema.org/Book'])]
 class Book
 {
     // ...
 
     #[ApiProperty(
-<<<<<<< HEAD
         types: ['http://schema.org/name'],
         jsonldContext: [
-            "@id" => "http://yourcustomid.com",
-            "@type" => "http://www.w3.org/2001/XMLSchema#string",
-            "someProperty" => [
-                "a" => "textA",
-                "b" => "textB"
+            '@id' => 'http://yourcustomid.com',
+            '@type' => 'http://www.w3.org/2001/XMLSchema#string',
+            'someProperty' => [
+                'a' => 'textA',
+                'b' => 'textB'
             ]
-        ]        
-=======
-      iri: "http://schema.org/name",
-      attributes: [
-        "jsonld_context" => [
-          "@id" => "http://yourcustomid.com",
-          "@type" => "http://www.w3.org/2001/XMLSchema#string",
-          "someProperty" => [
-            "a" => "textA",
-            "b" => "textB"
-          ]
         ]
-      ]
->>>>>>> 28fd89db
     )]
     public $name;
     
@@ -93,15 +75,10 @@
 namespace App\Entity;
 
 use ApiPlatform\Metadata\ApiResource;
+use ApiPlatform\Metadata\Get;
 
-<<<<<<< HEAD
 #[ApiResource]
 #[Get(hydraContext: ['foo' => 'bar'])]
-=======
-#[ApiResource(itemOperations: [
-  "get" => ["hydra_context" => ["foo" => "bar"]]
-])]
->>>>>>> 28fd89db
 class Book
 {
     //...
