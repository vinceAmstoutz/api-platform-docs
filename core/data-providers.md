--- conflicted
+++ resolved
@@ -17,12 +17,8 @@
 * the [`ItemDataProviderInterface`](https://github.com/api-platform/core/blob/master/src/DataProvider/ItemDataProviderInterface.php)
   is used when fetching items.
 
-<<<<<<< HEAD
-In the following examples we will create custom data providers for an entity class class called `AppBundle\Entity\BlogPost`.
-Note, that if your entity is not doctrine-related, you need to flag the identifier property by using `@ApiProperty(identifiier=true)` for things to work properly (see also [Entity Identifier Case](serialization-groups-and-relations.md#entity-identifier-case)).
-=======
 In the following examples we will create custom data providers for an entity class called `AppBundle\Entity\BlogPost`.
->>>>>>> 95591e4a
+Note, that if your entity is not Doctrine-related, you need to flag the identifier property by using `@ApiProperty(identifiier=true)` for things to work properly (see also [Entity Identifier Case](serialization-groups-and-relations.md#entity-identifier-case)).
 
 ## Custom Collection Data Provider
 
