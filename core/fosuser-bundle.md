# FOSUserBundle Integration

## ⚠️ Deprecated: this integration is deprecated and will be removed in API Platform 3

FOSUserBundle is not well suited for APIs. We strongly encourage you to use the [Doctrine user provider](https://symfony.com/doc/current/security/user_provider.html#entity-user-provider)
shipped with Symfony or to [create a custom user provider](https://symfony.com/doc/current/security/user_provider.html#creating-a-custom-user-provider)
instead of using this bundle.

API Platform Core is shipped with a bridge for [FOSUserBundle](https://github.com/FriendsOfSymfony/FOSUserBundle).
If the FOSUser bundle is enabled, this bridge will use its `UserManager` to create, update and delete user resources.

<p align="center" class="symfonycasts"><a href="https://symfonycasts.com/screencast/api-platform/user-entity?cid=apip"><img src="../distribution/images/symfonycasts-player.png" alt="User Entity screencast"><br>Watch the User Entity screencast</a></p>

## Installing the Bundle

The installation procedure of the FOSUserBundle is described [in the main Symfony docs](https://symfony.com/doc/master/bundles/FOSUserBundle/index.html)

You can:

* Skip [step 3 (Create your User class)](https://symfony.com/doc/master/bundles/FOSUserBundle/index.html#step-3-create-your-user-class)
and use the class provided in the next paragraph to set up serialization groups the correct way
* Skip [step 4 (Configure your application's security.yml)](https://symfony.com/doc/master/bundles/FOSUserBundle/index.html#step-4-configure-your-application-s-security-yml)
if you are planning to [use a JWT-based authentication using `LexikJWTAuthenticationBundle`](jwt.md)

If you are using the API Platform Standard Edition, you will need to enable the form services in the symfony framework
configuration options:

```yaml
# api/config/packages/framework.yaml
framework:
    form: { enabled: true }
```

## Enabling the Bridge

To enable the provided bridge with FOSUserBundle, you need to add the following configuration to API Platform:

```yaml
# api/config/packages/api_platform.yaml
api_platform:
    enable_fos_user: true
```

## Creating a `User` Entity with Serialization Groups

Here's an example of declaration of a [Doctrine ORM User class](https://github.com/FriendsOfSymfony/FOSUserBundle/blob/master/Resources/doc/index.rst#a-doctrine-orm-user-class).
There's also an example for a [Doctrine MongoDB ODM](https://github.com/FriendsOfSymfony/FOSUserBundle/blob/master/Resources/doc/index.rst#b-mongodb-user-class).
You need to use serialization groups to hide some properties like `plainPassword` (only in read) and `password`. The properties
shown are handled with [`normalization_context`](serialization.md#normalization), while the properties
you can modify are handled with [`denormalization_context`](serialization.md#denormalization).

Create your User entity with serialization groups:

```php
<?php
// api/src/Entity/User.php
namespace App\Entity;

use ApiPlatform\Metadata\ApiResource;
use Doctrine\ORM\Mapping as ORM;
use FOS\UserBundle\Model\User as BaseUser;
use FOS\UserBundle\Model\UserInterface;
use Symfony\Component\Serializer\Annotation\Groups;

/**
 * @ORM\Entity
 * @ORM\Table(name="fos_user")
 */
<<<<<<< HEAD
 #[ApiResource(
    normalizationContext: ['groups' => ['user', 'user:read']],
    denormalizationContext: ['groups' => ['user', 'user:write']],
 )]
=======
#[ApiResource(
    normalizationContext: ["groups" => ["user", "user:read"]],
    denormalizationContext: ["groups" => ["user", "user:write"]]
)]
>>>>>>> 28fd89db
class User extends BaseUser
{
    /**
     * @ORM\Id
     * @ORM\Column(type="integer")
     * @ORM\GeneratedValue(strategy="AUTO")
     */
    protected $id;

    #[Groups("user")]
    protected $email;

    /**
     * @ORM\Column(type="string", length=255, nullable=true)
     */
    #[Groups("user")]
    protected $fullname;

    #[Groups("user:write")]
    protected $plainPassword;

    #[Groups("user")]
    protected $username;

    public function setFullname(?string $fullname): void
    {
        $this->fullname = $fullname;
    }

    public function getFullname(): ?string
    {
        return $this->fullname;
    }

    public function isUser(?UserInterface $user = null): bool
    {
        return $user instanceof self && $user->id === $this->id;
    }
}
```<|MERGE_RESOLUTION|>--- conflicted
+++ resolved
@@ -66,17 +66,10 @@
  * @ORM\Entity
  * @ORM\Table(name="fos_user")
  */
-<<<<<<< HEAD
  #[ApiResource(
     normalizationContext: ['groups' => ['user', 'user:read']],
     denormalizationContext: ['groups' => ['user', 'user:write']],
  )]
-=======
-#[ApiResource(
-    normalizationContext: ["groups" => ["user", "user:read"]],
-    denormalizationContext: ["groups" => ["user", "user:write"]]
-)]
->>>>>>> 28fd89db
 class User extends BaseUser
 {
     /**
