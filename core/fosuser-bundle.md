# FOSUserBundle Integration

## ⚠️ Deprecated: this integration is deprecated and will be removed in API Platform 3

FOSUserBundle is not well suited for APIs. We strongly encourage you to use the [Doctrine user provider](https://symfony.com/doc/current/security/user_provider.html#entity-user-provider)
shipped with Symfony or to [create a custom user provider](https://symfony.com/doc/current/security/user_provider.html#creating-a-custom-user-provider)
instead of using this bundle.

API Platform Core is shipped with a bridge for [FOSUserBundle](https://github.com/FriendsOfSymfony/FOSUserBundle).
If the FOSUser bundle is enabled, this bridge will use its `UserManager` to create, update and delete user resources.

<p align="center" class="symfonycasts"><a href="https://symfonycasts.com/screencast/api-platform/user-entity?cid=apip"><img src="../distribution/images/symfonycasts-player.png" alt="User Entity screencast"><br>Watch the User Entity screencast</a></p>

## Installing the Bundle

The installation procedure of the FOSUserBundle is described [in the main Symfony docs](https://symfony.com/doc/master/bundles/FOSUserBundle/index.html)

You can:

* Skip [step 3 (Create your User class)](https://symfony.com/doc/master/bundles/FOSUserBundle/index.html#step-3-create-your-user-class)
and use the class provided in the next paragraph to set up serialization groups the correct way
* Skip [step 4 (Configure your application's security.yml)](https://symfony.com/doc/master/bundles/FOSUserBundle/index.html#step-4-configure-your-application-s-security-yml)
if you are planning to [use a JWT-based authentication using `LexikJWTAuthenticationBundle`](jwt.md)

If you are using the API Platform Standard Edition, you will need to enable the form services in the symfony framework
configuration options:

```yaml
# api/config/packages/framework.yaml
framework:
    form: { enabled: true }
```

## Enabling the Bridge

To enable the provided bridge with FOSUserBundle, you need to add the following configuration to API Platform:

```yaml
# api/config/packages/api_platform.yaml
api_platform:
    enable_fos_user: true
```

## Creating a `User` Entity with Serialization Groups

Here's an example of declaration of a [Doctrine ORM User class](https://github.com/FriendsOfSymfony/FOSUserBundle/blob/master/Resources/doc/index.rst#a-doctrine-orm-user-class).
There's also an example for a [Doctrine MongoDB ODM](https://github.com/FriendsOfSymfony/FOSUserBundle/blob/master/Resources/doc/index.rst#b-mongodb-user-class).
You need to use serialization groups to hide some properties like `plainPassword` (only in read) and `password`. The properties
shown are handled with [`normalizationContext`](serialization.md#normalization), while the properties
you can modify are handled with [`denormalizationContext`](serialization.md#denormalization).

Create your User entity with serialization groups:

```php
<?php
// api/src/Entity/User.php
namespace App\Entity;

use ApiPlatform\Metadata\ApiResource;
use Doctrine\ORM\Mapping as ORM;
use FOS\UserBundle\Model\User as BaseUser;
use FOS\UserBundle\Model\UserInterface;
use Symfony\Component\Serializer\Annotation\Groups;

<<<<<<< HEAD
/**
 * @ORM\Entity
 * @ORM\Table(name="fos_user")
 */
 #[ApiResource(
    normalizationContext: ['groups' => ['user', 'user:read']],
    denormalizationContext: ['groups' => ['user', 'user:write']],
 )]
=======
#[ORM\Entity]
#[ORM\Table(name: 'fos_user')]
#[ApiResource(
    normalizationContext: ["groups" => ["user", "user:read"]],
    denormalizationContext: ["groups" => ["user", "user:write"]]
)]
>>>>>>> 5bbb16e8
class User extends BaseUser
{
    #[ORM\Id, ORM\Column, ORM\GeneratedValue]
    protected ?int $id = null;

    #[Groups("user")]
    protected string $email;

    #[ORM\Column(nullable: true)] 
    #[Groups("user")]
    protected string $fullname;

    #[Groups("user:write")]
    protected string $plainPassword;

    #[Groups("user")]
    protected string $username;

    public function setFullname(?string $fullname): void
    {
        $this->fullname = $fullname;
    }

    public function getFullname(): ?string
    {
        return $this->fullname;
    }

    public function isUser(?UserInterface $user = null): bool
    {
        return $user instanceof self && $user->id === $this->id;
    }
}
```<|MERGE_RESOLUTION|>--- conflicted
+++ resolved
@@ -62,23 +62,12 @@
 use FOS\UserBundle\Model\UserInterface;
 use Symfony\Component\Serializer\Annotation\Groups;
 
-<<<<<<< HEAD
-/**
- * @ORM\Entity
- * @ORM\Table(name="fos_user")
- */
- #[ApiResource(
-    normalizationContext: ['groups' => ['user', 'user:read']],
-    denormalizationContext: ['groups' => ['user', 'user:write']],
- )]
-=======
 #[ORM\Entity]
 #[ORM\Table(name: 'fos_user')]
 #[ApiResource(
-    normalizationContext: ["groups" => ["user", "user:read"]],
-    denormalizationContext: ["groups" => ["user", "user:write"]]
+    normalizationContext: ['groups' => ['user', 'user:read']],
+    denormalizationContext: ['groups' => ['user', 'user:write']],
 )]
->>>>>>> 5bbb16e8
 class User extends BaseUser
 {
     #[ORM\Id, ORM\Column, ORM\GeneratedValue]
