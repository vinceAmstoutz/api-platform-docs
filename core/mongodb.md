# MongoDB Support

## Overview

[MongoDB](https://www.mongodb.com/) is one of the most popular NoSQL document-oriented database, used for its high
write load (useful for analytics or IoT) and high availability (easy to set replica sets with automatic failover). It
can also shard the database easily for horizontal scalability and has a powerful query language for doing aggregation,
text search or geospatial queries.

API Platform uses [Doctrine MongoDB ODM 2](https://www.doctrine-project.org/projects/mongodb-odm.html) and in particular
its [aggregation builder](https://www.doctrine-project.org/projects/doctrine-mongodb-odm/en/latest/reference/aggregation-builder.html)
to leverage all the possibilities of the database.

Doctrine MongoDB ODM 2 relies on the [mongodb](https://secure.php.net/manual/en/set.mongodb.php) PHP extension and not on
the legacy [mongo](https://secure.php.net/manual/en/book.mongo.php) extension.

## Enabling MongoDB Support

If the `mongodb` PHP extension is not installed yet, [install it beforehand](https://secure.php.net/manual/en/mongodb.installation.pecl.php).

If you are using the [API Platform Distribution](../distribution/index.md), modify the `Dockerfile` to add the extension:

```diff
# api/Dockerfile
  pecl install \
   apcu-${APCU_VERSION} \
+  mongodb \
  ; \
  pecl clear-cache; \
  docker-php-ext-enable \
   apcu \
+  mongodb \
   opcache \
  ; \
```

Then rebuild the `php` image:

```console
docker compose build php
```

Add a MongoDB image to the docker-compose file:

```yaml
# docker-compose.yml
# ...
  db-mongodb:
      # In production, you may want to use a managed database service
      image: mongo
      environment:
          - MONGO_INITDB_DATABASE=api
          - MONGO_INITDB_ROOT_USERNAME=api-platform
          # You should definitely change the password in production
          - MONGO_INITDB_ROOT_PASSWORD=!ChangeMe!
      volumes:
          - db-data:/var/lib/mongodb/data:rw
          # You may use a bind-mounted host directory instead, so that it is harder to accidentally remove the volume and lose all your data!
          # - ./docker/db/data:/var/lib/mongodb/data:rw
      ports:
          - "27017:27017"
# ...
```

Once the extension is installed, to enable the MongoDB support, require the [Doctrine MongoDB ODM bundle](https://github.com/doctrine/DoctrineMongoDBBundle)
package using Composer:

```console
docker compose exec php \
    composer require doctrine/mongodb-odm-bundle
```

Execute the contrib recipe to have it already configured.

Change the MongoDB environment variables to match your Docker image:

```shell
# api/.env
MONGODB_URL=mongodb://api-platform:!ChangeMe!@db-mongodb
MONGODB_DB=api
```

Change the configuration of API Platform to add the right mapping path:

```yaml
# api/config/packages/api_platform.yaml
api_platform:
    # ...

    mapping:
        paths: ['%kernel.project_dir%/src/Entity', '%kernel.project_dir%/src/Document']

    # ...
```

## Creating Documents

Creating resources mapped to MongoDB documents is as simple as creating entities:

```php
<?php
// api/src/Document/Product.php

namespace App\Document;

use ApiPlatform\Metadata\ApiResource;
use Doctrine\Common\Collections\ArrayCollection;
use Doctrine\ODM\MongoDB\Mapping\Annotations as ODM;
use Symfony\Component\Validator\Constraints as Assert;

/**
 * @ODM\Document
 */
#[ApiResource]
class Product
{
    /**
     * @ODM\Id(strategy="INCREMENT", type="int")
     */
    private $id;

    /**
     * @ODM\Field
     */
    #[Assert\NotBlank]
    public $name;

    /**
     * @ODM\ReferenceMany(targetDocument=Offer::class, mappedBy="product", cascade={"persist"}, storeAs="id")
     */
    public $offers;

    public function __construct()
    {
        $this->offers = new ArrayCollection();
    }

    public function getId(): ?int
    {
        return $this->id;
    }

    public function addOffer(Offer $offer): void
    {
        $offer->product = $this;
        $this->offers->add($offer);
    }

    public function removeOffer(Offer $offer): void
    {
        $offer->product = null;
        $this->offers->removeElement($offer);
    }

    // ...
}
```

```php
<?php
// api/src/Document/Offer.php

namespace App\Document;

use ApiPlatform\Metadata\ApiResource;
use Doctrine\ODM\MongoDB\Mapping\Annotations as ODM;
use Symfony\Component\Validator\Constraints as Assert;

/**
 * @ODM\Document
 */
<<<<<<< HEAD
#[ApiResource(types: ['https://schema.org/Offer'])]
=======
#[ApiResource(iri: "https://schema.org/Offer")]
>>>>>>> 17af024e
class Offer
{
    /**
     * @ODM\Id(strategy="INCREMENT", type="int")
     */
    private $id;

    /**
     * @ODM\Field
     */
    public $description;

    /**
     * @ODM\Field(type="float")
     * @Assert\NotBlank
     * @Assert\Range(min=0, minMessage="The price must be superior to 0.")
     * @Assert\Type(type="float")
     */
    public $price;

    /**
     * @ODM\ReferenceOne(targetDocument=Product::class, inversedBy="offers", storeAs="id")
     */
    public $product;

    public function getId(): ?int
    {
        return $this->id;
    }
}
```

When defining references, always use the ID for storing them instead of the native [DBRef](https://docs.mongodb.com/manual/reference/database-references/#dbrefs).
It allows API Platform to manage [filtering on nested properties](filters.md#apifilter-annotation) by using [lookups](https://docs.mongodb.com/manual/reference/operator/aggregation/lookup/).

## Filtering

Doctrine MongoDB ODM filters are practically the same as Doctrine ORM filters.

See how to use them and how to create custom ones in the [filters documentation](filters.md).

## Creating Custom Extensions

See how to create Doctrine MongoDB ODM custom extensions in the [extensions documentation](extensions.md).

## Adding Execute Options

If you want to add some command options when executing an aggregate query (see the [related documentation in MongoDB manual](https://docs.mongodb.com/manual/reference/command/aggregate/#command-fields)),
you can do it in your resource configuration, at the operation or the resource level.

For instance at the operation level:

```php
<?php
// api/src/Document/Offer.php

namespace App\Document;

use ApiPlatform\Metadata\ApiResource;
use ApiPlatform\Metadata\GetCollection;
use Doctrine\ODM\MongoDB\Mapping\Annotations as ODM;

/**
 * @ODM\Document
 */
#[ApiResource]
#[GetCollection(extraProperties: ['doctrineMongodb' => ['execute_options' => ['allowDiskUse' => true]]])]
class Offer
{
    // ...
}
```

Or at the resource level:

```php
<?php
// api/src/Document/Offer.php

namespace App\Document;

use ApiPlatform\Metadata\ApiResource;
use Doctrine\ODM\MongoDB\Mapping\Annotations as ODM;

/**
 * @ODM\Document
 */
#[ApiResource(extraProperties: ['doctrineMongodb' => ['execute_options' => ['allowDiskUse' => true]]])]
class Offer
{
    // ...
}
```<|MERGE_RESOLUTION|>--- conflicted
+++ resolved
@@ -169,11 +169,7 @@
 /**
  * @ODM\Document
  */
-<<<<<<< HEAD
 #[ApiResource(types: ['https://schema.org/Offer'])]
-=======
-#[ApiResource(iri: "https://schema.org/Offer")]
->>>>>>> 17af024e
 class Offer
 {
     /**
