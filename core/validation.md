--- conflicted
+++ resolved
@@ -155,7 +155,6 @@
 
     // ...
 }
-<<<<<<< HEAD
 ```
 
 ## Error Levels and Payload Serialization
@@ -183,11 +182,4 @@
         serialize_payload_fields: [ severity, anotherPayloadField ]
 ```
 
-In this example, only `severity` and `anotherPayloadField` will be serialized.
-
-Previous chapter: [Serialization Groups and Relations](serialization-groups-and-relations.md)
-
-Next chapter: [Pagination](pagination.md)
-=======
-```
->>>>>>> 4131f41f
+In this example, only `severity` and `anotherPayloadField` will be serialized.