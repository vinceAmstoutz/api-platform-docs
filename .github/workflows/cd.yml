--- conflicted
+++ resolved
@@ -32,11 +32,7 @@
       - name: Setup Hugo
         uses: peaceiris/actions-hugo@v2
         with:
-<<<<<<< HEAD
           hugo-version: '0.134.2'
-=======
-          hugo-version: '0.134.0'
->>>>>>> 4234557e
           extended: true
 
       - name: Install php
