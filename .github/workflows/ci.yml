name: Lint

on:
  push:
  pull_request:

permissions: {}

jobs:
  build:
    name: Lint
    runs-on: ubuntu-latest

    permissions:
      contents: read
      packages: read
      statuses: write

    steps:
      - name: Checkout
        uses: actions/checkout@v4
        with:
          fetch-depth: 0

      - name: Lint
        uses: github/super-linter/slim@v4
        env:
          VALIDATE_ALL_CODEBASE: false
          VALIDATE_EDITORCONFIG: false
          VALIDATE_JSCPD: false
<<<<<<< HEAD
          DEFAULT_BRANCH: 3.4
=======
          DEFAULT_BRANCH: "4.0"
>>>>>>> 4234557e
          GITHUB_TOKEN: ${{ secrets.GITHUB_TOKEN }}

      - uses: actions/cache@v4
        with:
          path: ~/.cache/pip
          key: ${{ runner.os }}-pip-${{ hashFiles('**/requirements.txt') }}
          restore-keys: |
            ${{ runner.os }}-pip-

      - name: Install Proselint
        run: pip install --quiet --user proselint

      - name: Run Proselint
        run: find . -name '*.md' -exec proselint {} \;<|MERGE_RESOLUTION|>--- conflicted
+++ resolved
@@ -28,11 +28,7 @@
           VALIDATE_ALL_CODEBASE: false
           VALIDATE_EDITORCONFIG: false
           VALIDATE_JSCPD: false
-<<<<<<< HEAD
-          DEFAULT_BRANCH: 3.4
-=======
           DEFAULT_BRANCH: "4.0"
->>>>>>> 4234557e
           GITHUB_TOKEN: ${{ secrets.GITHUB_TOKEN }}
 
       - uses: actions/cache@v4
